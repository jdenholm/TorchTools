--- conflicted
+++ resolved
@@ -9,19 +9,13 @@
 ```
 
 To install TorchTools, use:
-<<<<<<< HEAD
 ```bash
 cd /path/to/TorchTools/
 pip install -e .
 ```
-=======
 
-
-```python
-print("Test")
-```
-
-`cd /path/to/TorchTools/`
-
-`pip install -e .`
->>>>>>> 76cc6104
+To run the tests:
+```bash
+conda activate torch-tools
+pytest tests/
+```