# TorchTools
Handy PyTorch utilities and models which should save you time.


## Installation
To clone the repository (should't work right now):
```bash
git clone https://github.com/jdenholm/TorchTools.git
```

To create the necessary conda environment:
```bash
cd /path/to/TorchTools/
conda env create -f requirements.conda.yaml
```

To install TorchTools:
```bash
conda activate torch-tools
pip install -e .
```

To run the tests:
```bash
pytest tests/
```

## Contents


### Dataset
To add ...

### Models

#### Dense Network
Often people share code with simple perceptron-style networks where they have hard-coded the architecture, number of layers and various other attributes such as dropout probabilities and the number of input/output features. This code is often inelegant—and doesn't allow one to easily investigate modifications to the architecture.

`DenseNetwork` is a simple, perceptron-style, neural network that can be used
for classification and regression. It is super-simple to use and instantiate.

For example:
```python
>>> from torch_tools.models import DenseNetwork

>>> DenseNetwork(in_feats=256,
                 out_feats=2,
                 hidden_sizes=(128, 64),
                 input_bnorm=True,
                 input_dropout=0.1,
                 hidden_dropout=0.25,
                 hidden_bnorm=True,
                 negative_slope=0.2)
DenseNetwork(
  (_input_block): InputBlock(
    (_fwd_seq): Sequential(
      (0): BatchNorm1d(256, eps=1e-05, momentum=0.1, affine=True, track_running_stats=True)
      (1): Dropout(p=0.1, inplace=False)
    )
  )
  (_dense_blocks): Sequential(
    (0): DenseBlock(
      (_fwd_seq): Sequential(
        (0): Linear(in_features=256, out_features=128, bias=True)
        (1): BatchNorm1d(128, eps=1e-05, momentum=0.1, affine=True, track_running_stats=True)
        (2): Dropout(p=0.25, inplace=False)
        (3): LeakyReLU(negative_slope=0.2)
      )
    )
    (1): DenseBlock(
      (_fwd_seq): Sequential(
        (0): Linear(in_features=128, out_features=64, bias=True)
        (1): BatchNorm1d(64, eps=1e-05, momentum=0.1, affine=True, track_running_stats=True)
        (2): Dropout(p=0.25, inplace=False)
        (3): LeakyReLU(negative_slope=0.2)
      )
    )
    (2): DenseBlock(
      (_fwd_seq): Sequential(
        (0): Linear(in_features=64, out_features=2, bias=True)
      )
    )
  )
)
```
The model is a subclass of `torch.nn.Module` and inherits the same functionality as other PyTorch modules.

#### Convolutional Network 2D
Torchvision's default models assume three input channels (RGB) images. To use a different number of channels, people often overwrite the first convolutional layers, which results in ugly code that must be modified if you want to want to change architectures from, say, ResNet to VGG, etc. Furthermore, you may wish to experiment with the classification layer's architecture, which requires more ugly code to modify the default models. To circumvent this, you can use `ConvNet2d`.

`ConvNet2d` is a convolution neural network made of three parts: an encoder, an adaptive pooling layer and a `DenseNetwork` (which serves as a classification/regression head). The model can be customised in a modular fashion:

* Encoder: the encoder can be chosen with the optional argument `encoder_style`, which can be any of torchvision's ResNet or VGG models (i.e. `"resnet18"`, `"vgg11"`, `"vgg_11_bn"` etc.).
* Pool: the adaptive pooling layer can be chosen with the `pool_style` optional argument. The options are `"avg"`, `"max"` and `"avg-max-concat"`. The former two options are simply adaptive average and max pooling layers, and the latter is a layer which concatenates the former two (thus doubling the number of features).
* `DenseNetwork`: the final part of the model is simply the dense network introduced in the previous section. The keyword arguments can be supplied by passing a dictionary to `dense_net_kwargs` optional argument.


For example, suppose we want an encoder in the style of torchvision's VGG11 with batch normalisation, initialised with torchvision's ImageNet pretrained weights, a pooling layer which concatenates the outputs of both the average and maximum adaptive pooling layers, a classifier with two hidden layers and a dropout probability of 0.25:

```python
>>> from torch_tools.models import ConvNet2d
>>> ConvNet2d(out_feats=512,
              in_channels=3,
              encoder_style="vgg11_bn",
              pretrained=True,
              pool_style="avg-max-concat",
              dense_net_kwargs={"hidden_sizes": (1024, 1024), "hidden_dropout": 0.25})
ConvNet2d(
  (_backbone): Sequential(
    (0): Conv2d(3, 64, kernel_size=(3, 3), stride=(1, 1), padding=(1, 1))
    (1): BatchNorm2d(64, eps=1e-05, momentum=0.1, affine=True, track_running_stats=True)
    (2): ReLU(inplace=True)
    (3): MaxPool2d(kernel_size=2, stride=2, padding=0, dilation=1, ceil_mode=False)
    (4): Conv2d(64, 128, kernel_size=(3, 3), stride=(1, 1), padding=(1, 1))
    (5): BatchNorm2d(128, eps=1e-05, momentum=0.1, affine=True, track_running_stats=True)
    (6): ReLU(inplace=True)
    (7): MaxPool2d(kernel_size=2, stride=2, padding=0, dilation=1, ceil_mode=False)
    (8): Conv2d(128, 256, kernel_size=(3, 3), stride=(1, 1), padding=(1, 1))
    (9): BatchNorm2d(256, eps=1e-05, momentum=0.1, affine=True, track_running_stats=True)
    (10): ReLU(inplace=True)
    (11): Conv2d(256, 256, kernel_size=(3, 3), stride=(1, 1), padding=(1, 1))
    (12): BatchNorm2d(256, eps=1e-05, momentum=0.1, affine=True, track_running_stats=True)
    (13): ReLU(inplace=True)
    (14): MaxPool2d(kernel_size=2, stride=2, padding=0, dilation=1, ceil_mode=False)
    (15): Conv2d(256, 512, kernel_size=(3, 3), stride=(1, 1), padding=(1, 1))
    (16): BatchNorm2d(512, eps=1e-05, momentum=0.1, affine=True, track_running_stats=True)
    (17): ReLU(inplace=True)
    (18): Conv2d(512, 512, kernel_size=(3, 3), stride=(1, 1), padding=(1, 1))
    (19): BatchNorm2d(512, eps=1e-05, momentum=0.1, affine=True, track_running_stats=True)
    (20): ReLU(inplace=True)
    (21): MaxPool2d(kernel_size=2, stride=2, padding=0, dilation=1, ceil_mode=False)
    (22): Conv2d(512, 512, kernel_size=(3, 3), stride=(1, 1), padding=(1, 1))
    (23): BatchNorm2d(512, eps=1e-05, momentum=0.1, affine=True, track_running_stats=True)
    (24): ReLU(inplace=True)
    (25): Conv2d(512, 512, kernel_size=(3, 3), stride=(1, 1), padding=(1, 1))
    (26): BatchNorm2d(512, eps=1e-05, momentum=0.1, affine=True, track_running_stats=True)
    (27): ReLU(inplace=True)
    (28): MaxPool2d(kernel_size=2, stride=2, padding=0, dilation=1, ceil_mode=False)
  )
  (_pool): Sequential(
    (0): _ConcatMaxAvgPool2d(
      (_avg_pool): AdaptiveAvgPool2d(output_size=(7, 7))
      (_max_pool): AdaptiveMaxPool2d(output_size=(7, 7))
    )
    (1): Flatten(start_dim=1, end_dim=-1)
  )
  (_dense): DenseNetwork(
    (_input_block): InputBlock(
      (_fwd_seq): Sequential()
    )
    (_dense_blocks): Sequential(
      (0): DenseBlock(
        (_fwd_seq): Sequential(
          (0): Linear(in_features=50176, out_features=1024, bias=True)
          (1): Dropout(p=0.25, inplace=False)
          (2): LeakyReLU(negative_slope=0.2)
        )
      )
      (1): DenseBlock(
        (_fwd_seq): Sequential(
          (0): Linear(in_features=1024, out_features=1024, bias=True)
          (1): Dropout(p=0.25, inplace=False)
          (2): LeakyReLU(negative_slope=0.2)
        )
      )
      (2): DenseBlock(
        (_fwd_seq): Sequential(
          (0): Linear(in_features=1024, out_features=512, bias=True)
        )
      )
    )
  )
)
```

The model is again a subclass of `torch.nn.Module`.
<<<<<<< HEAD

=======
>>>>>>> 2cafdf2e

##### UNet—Semantic Segmentation
The `UNet` is a time-honoured classic which, for some reason, Torchvision doesn't have an implementation of. Having an easy-to-instantiate `UNet` model ready-to-go is always handy.

<<<<<<< HEAD
Still to add `UNet` model code.
=======
##### UNet—Semantic Segmentation
Still to add the `UNet` model.
>>>>>>> 2cafdf2e
<|MERGE_RESOLUTION|>--- conflicted
+++ resolved
@@ -174,17 +174,9 @@
 ```
 
 The model is again a subclass of `torch.nn.Module`.
-<<<<<<< HEAD
 
-=======
->>>>>>> 2cafdf2e
 
 ##### UNet—Semantic Segmentation
 The `UNet` is a time-honoured classic which, for some reason, Torchvision doesn't have an implementation of. Having an easy-to-instantiate `UNet` model ready-to-go is always handy.
 
-<<<<<<< HEAD
-Still to add `UNet` model code.
-=======
-##### UNet—Semantic Segmentation
-Still to add the `UNet` model.
->>>>>>> 2cafdf2e
+Still to add `UNet` model code.