name: torch-tools
channels:
  - main
dependencies:
  - python>=3.9.10
  - black
  - conda-forge::black-jupyter
  - mypy>=0.98
  - pytest
  - pydocstyle
  - pylint
  - pip
  - pip:
<<<<<<< HEAD
=======
    - sphinx
    - sphinx_rtd_theme
    - ipykernel
    - scikit-learn
    - pandas
    - matplotlib
    - scikit-image
>>>>>>> 55ca6386
    - "-e ."<|MERGE_RESOLUTION|>--- conflicted
+++ resolved
@@ -11,8 +11,6 @@
   - pylint
   - pip
   - pip:
-<<<<<<< HEAD
-=======
     - sphinx
     - sphinx_rtd_theme
     - ipykernel
@@ -20,5 +18,4 @@
     - pandas
     - matplotlib
     - scikit-image
->>>>>>> 55ca6386
     - "-e ."