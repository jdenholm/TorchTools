name: torch-tools-demo
channels:
  - conda-forge
  - anaconda
dependencies:
  - sphinx
  - mypy
  - python=3.10
  - sphinx_rtd_theme
<<<<<<< HEAD
=======
  - cudatoolkit
  - pytorch>=1.13.1
  - pytorch-cuda
  - torchvision
>>>>>>> a652e9cd
  - black
  - black-jupyter
  - pytest
  - pydocstyle
  - pylint
  - ipykernel
  - nbconvert
  - scikit-learn
  - pandas
  - matplotlib
  - scikit-image
  - pip
  - pip:
    - torch
    - torchvision<|MERGE_RESOLUTION|>--- conflicted
+++ resolved
@@ -7,13 +7,10 @@
   - mypy
   - python=3.10
   - sphinx_rtd_theme
-<<<<<<< HEAD
-=======
   - cudatoolkit
   - pytorch>=1.13.1
   - pytorch-cuda
   - torchvision
->>>>>>> a652e9cd
   - black
   - black-jupyter
   - pytest
@@ -24,8 +21,4 @@
   - scikit-learn
   - pandas
   - matplotlib
-  - scikit-image
-  - pip
-  - pip:
-    - torch
-    - torchvision+  - scikit-image