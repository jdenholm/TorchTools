#!/usr/bin/bash


git config user.name "jdenholm"
git config user.email "j.denholm.2017@gmail.com"

current_branch="$(git branch --show-current)"
target_branch="doc-branch"

<<<<<<< HEAD

git status
=======
git pull --all
>>>>>>> 894031b1

# git pull --all

# git branch -c $current_branch $target_branch
# git checkout $target_branch

# # Build the html
# cd docs
# make clean
# make html
# cp -r _build/html/*.html .
# cd ..


# shopt -s extglob
# rm -rf !("docs")

# git add --all

# git commit -m "Updated docs"
# git push -u origin $target_branch --force

# git checkout $current_branch
# git branch -D $target_branch<|MERGE_RESOLUTION|>--- conflicted
+++ resolved
@@ -7,12 +7,8 @@
 current_branch="$(git branch --show-current)"
 target_branch="doc-branch"
 
-<<<<<<< HEAD
 
 git status
-=======
-git pull --all
->>>>>>> 894031b1
 
 # git pull --all
 
