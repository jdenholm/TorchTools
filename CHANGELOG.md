## Version 0.2.0


<<<<<<< HEAD
### New Features

#### Variable kernel size
For all of the models using 2D convolutional layers (except ``ConvNet2d``, which uses predetermined architectures), the kernel size argument is now optional. Spoiler alert: it has to be an odd, positive, integer.
=======
### Documentation
- Fixed a typo in the docstring for ``torch_tools.models._argument_processing.process_dropout_prob``. The ``prob`` arg should be on ``[0.0, 1.0)``, and not ``(0.0, 1.0]`` as described. This was only a typo in the docstring and not a bug.
- Made ``source`` link available in the docs.

### Python package
- The repo has moved from the old ``setup.py`` to use a ``pyproject.toml`` — hopefully correctly. The version imports and python dependencies have been updated accordingly.
- The demos now use the ``requirements-dev.conda.yaml``.
- You can now install the package with pip from Github.
>>>>>>> d62c92ab
<|MERGE_RESOLUTION|>--- conflicted
+++ resolved
@@ -1,12 +1,12 @@
 ## Version 0.2.0
 
 
-<<<<<<< HEAD
 ### New Features
 
 #### Variable kernel size
 For all of the models using 2D convolutional layers (except ``ConvNet2d``, which uses predetermined architectures), the kernel size argument is now optional. Spoiler alert: it has to be an odd, positive, integer.
-=======
+
+
 ### Documentation
 - Fixed a typo in the docstring for ``torch_tools.models._argument_processing.process_dropout_prob``. The ``prob`` arg should be on ``[0.0, 1.0)``, and not ``(0.0, 1.0]`` as described. This was only a typo in the docstring and not a bug.
 - Made ``source`` link available in the docs.
@@ -14,5 +14,4 @@
 ### Python package
 - The repo has moved from the old ``setup.py`` to use a ``pyproject.toml`` — hopefully correctly. The version imports and python dependencies have been updated accordingly.
 - The demos now use the ``requirements-dev.conda.yaml``.
-- You can now install the package with pip from Github.
->>>>>>> d62c92ab
+- You can now install the package with pip from Github.